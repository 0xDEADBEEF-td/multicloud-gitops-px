global:
  # Needed by vault to avoid trying to set some security contexts which do not apply on openshift
  # See https://github.com/hashicorp/vault-helm/issues/343 for more infos
  openshift: true

# This value can be changed to "true" to deploy the server in dev mode.  However, when this is done, the vault
# server will not store any data and this should NEVER be done in production.
#server:
#  dev:
#    enabled: false
#
#  # Values from values.openshift.yaml in common/vault to work better with openshift
#  image:
#    repository: "registry.connect.redhat.com/hashicorp/vault"
#    tag: "1.9.0-ubi"
#
## Values from values.openshift.yaml in common/vault to work better with openshift
#injector:
#  image:
#    repository: "registry.connect.redhat.com/hashicorp/vault-k8s"
#    tag: "0.14.1-ubi"
#
#  agentImage:
#    repository: "registry.connect.redhat.com/hashicorp/vault"
#    tag: "1.9.0-ubi"

clusterGroup:
  name: hub

  proposedOptions:
    manageGitops: True
    isHubCluster: True

  namespaces:
  - open-cluster-management
  - vault

  subscriptions:
  - name: advanced-cluster-management
    namespace: open-cluster-management
    channel: release-2.3
    csv: advanced-cluster-management.v2.3.5

  projects:
  - hub

  applications:
  - name: acm
    namespace: open-cluster-management
    project: hub
    path: common/acm
    ignoreDifferences:
    - group: internal.open-cluster-management.io
      kind: ManagedClusterInfo
      jsonPointers:
        - /spec/loggingCA

  - name: vault
    namespace: vault
    project: hub
    chart: vault
    repoURL: https://helm.releases.hashicorp.com
    overrides:
    - name: server.dev.enabled
<<<<<<< HEAD
      value: False
    - name: global.openshift
      value: True
=======
      value: "false"
      forceString: "True"
    - name: global.openshift
      value: "true"
      forceString: "True"
>>>>>>> 8ba3f04b
    - name: server.image.repository
      value: "registry.connect.redhat.com/hashicorp/vault"
    - name: server.image.tag
      value: "1.9.0-ubi"
    - name: injector.image.repository
      value: "registry.connect.redhat.com/hashicorp/vault-k8s"
    - name: injector.image.tag
      value: "0.14.1-ubi"
    - name: injector.agentImage.repository
      value: "registry.connect.redhat.com/hashicorp/vault"
    - name: injector.agentImage.tag
      value: "1.9.0-ubi"

  managedClusterGroups:
  - name: region-one
    helmOverrides:
    - name: clusterGroup.isHubCluster
      value: false
    clusterSelector:
      matchLabels:
        clusterGroup: region-one

#  To have apps in multiple flavors, use namespaces and use helm overrides as appropriate
#
#  - name: pipelines
#    namespace: production
#    project: datacenter
#    path: applications/pipeline
#    repoURL: https://github.com/you/applications.git
#    targetRevision: stable
#    overrides:
#    - name: myparam
#      value: myparam
#
#  - name: pipelines
#    namespace: staging
#    project: datacenter
#    path: applications/pipeline
#    repoURL: https://github.com/you/applications.git
#    targetRevision: main
#
#   Additional applications
#   Be sure to include additional resources your apps will require
#   +X machines
#   +Y RAM
#   +Z CPU
#  - name: vendor-app
#    namespace: default
#    project: vendor
#    path: path/to/myapp
#    repoURL: https://github.com/vendor/applications.git
#    targetRevision: main

#  managedSites:
#  - name: factory
#    # repoURL: https://github.com/dagger-refuse-cool/manuela-factory.git
#    targetRevision: main
#    path: applications/factory
#    helmOverrides:
#    - name: site.isHubCluster
#      value: false
#    clusterSelector:
#      matchExpressions:
#      - key: vendor
#        operator: In
#        values:
#          - OpenShift<|MERGE_RESOLUTION|>--- conflicted
+++ resolved
@@ -62,17 +62,11 @@
     repoURL: https://helm.releases.hashicorp.com
     overrides:
     - name: server.dev.enabled
-<<<<<<< HEAD
-      value: False
-    - name: global.openshift
-      value: True
-=======
       value: "false"
       forceString: "True"
     - name: global.openshift
       value: "true"
       forceString: "True"
->>>>>>> 8ba3f04b
     - name: server.image.repository
       value: "registry.connect.redhat.com/hashicorp/vault"
     - name: server.image.tag
